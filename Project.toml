name = "SymbolicMDPs"
uuid = "38f6d1e2-857b-4223-afbf-4d1b1bf58015"
authors = ["Xuan <tanqazx@gmail.com> and contributors"]
version = "0.1.0"

[deps]
PDDL = "2c8894f9-daa1-498a-9e3a-26edd9623db8"
POMDPModelTools = "08074719-1b2a-587c-a292-00f91cc44415"
POMDPs = "a93abf59-7444-517b-a68a-c42f96afdd7d"
Random = "9a3f8284-a2c9-5f02-9a11-845980a1fd5c"

[compat]
PDDL = "0.2"
<<<<<<< HEAD
POMDPs = "0.9"
=======
POMDPModelTools = "0.3"
>>>>>>> 3c0cba1f
julia = "1"

[extras]
Test = "8dfed614-e22c-5e08-85e1-65c5234f0b40"

[targets]
test = ["Test"]<|MERGE_RESOLUTION|>--- conflicted
+++ resolved
@@ -11,11 +11,8 @@
 
 [compat]
 PDDL = "0.2"
-<<<<<<< HEAD
 POMDPs = "0.9"
-=======
 POMDPModelTools = "0.3"
->>>>>>> 3c0cba1f
 julia = "1"
 
 [extras]
